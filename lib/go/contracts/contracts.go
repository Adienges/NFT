--- conflicted
+++ resolved
@@ -12,19 +12,15 @@
 	"github.com/onflow/flow-nft/lib/go/contracts/internal/assets"
 )
 
-var placeholderNonFungibleToken = regexp.MustCompile(`"[^"\s].*/NonFungibleToken.cdc"`)
-<<<<<<< HEAD
-var placeholderViews = regexp.MustCompile(`"[^"\s].*/Views.cdc"`)
-=======
->>>>>>> c5b4fb48
+var (
+	placeholderNonFungibleToken = regexp.MustCompile(`"[^"\s].*/NonFungibleToken.cdc"`)
+	placeholderViews            = regexp.MustCompile(`"[^"\s].*/Views.cdc"`)
+)
 
 const (
 	filenameNonFungibleToken = "NonFungibleToken.cdc"
 	filenameExampleNFT       = "ExampleNFT.cdc"
-<<<<<<< HEAD
 	filenameViews            = "Views.cdc"
-=======
->>>>>>> c5b4fb48
 )
 
 // NonFungibleToken returns the NonFungibleToken contract interface.
@@ -35,18 +31,11 @@
 // ExampleNFT returns the ExampleNFT contract.
 //
 // The returned contract will import the NonFungibleToken contract from the specified address.
-<<<<<<< HEAD
 func ExampleNFT(nftAddress, viewsAddress flow.Address) []byte {
 	code := assets.MustAssetString(filenameExampleNFT)
 
 	code = placeholderNonFungibleToken.ReplaceAllString(code, "0x"+nftAddress.String())
 	code = placeholderViews.ReplaceAllString(code, "0x"+viewsAddress.String())
-=======
-func ExampleNFT(nftAddress flow.Address) []byte {
-	code := assets.MustAssetString(filenameExampleNFT)
-
-	code = placeholderNonFungibleToken.ReplaceAllString(code, "0x"+nftAddress.String())
->>>>>>> c5b4fb48
 
 	return []byte(code)
 }
