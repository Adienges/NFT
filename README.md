--- conflicted
+++ resolved
@@ -51,7 +51,7 @@
     /public/ExampleNFTCollection,
     target: /storage/ExampleNFTCollection
 )
-````
+```
 
 ### Withdraw an NFT
 
@@ -95,7 +95,6 @@
 This means that anyone can send a resource object that conforms to `@NonFungibleToken.NFT` to a deposit function. 
 In an implementation, you MUST cast the `token` as your specific token type before depositing it or you will 
 deposit another token type into your collection. For example:
-<<<<<<< HEAD
 
 ```swift
 let token <- token as! @ExampleNFT.NFT
@@ -132,46 +131,9 @@
 
 log(nftRef.id)
 ```
-=======
-
-```swift
-let token <- token as! @ExampleNFT.NFT
-```
-
-### List NFTs in an account
-
-Return a list of NFTs in a `Collection` using the [`getIDs`](contracts/ExampleNFT.cdc#L59-L62) function.
-
-This function is available on the `NonFungibleToken.CollectionPublic` interface,
-which accounts publish as public capability. 
-
-```swift
-let collection = account.getCapability(/public/ExampleNFTCollection)
-    .borrow<&{NonFungibleToken.CollectionPublic}>()
-    ?? panic("Could not borrow a reference to the receiver's collection")
-    
-let ids = collection.getIDs()
-```
-
-### Read an NFT from an account
-
-Obtain a reference to a specific NFT in a `Collection` using the [`borrowNFT`]() function.
-
-This only returns a reference to the NFT resource, not the resource itself.
-However, the caller can read fields on the NFT and call public functions.
-
-```swift
-let collection = account.getCapability(/public/ExampleNFTCollection)
-    .borrow<&{NonFungibleToken.CollectionPublic}>()
-    ?? panic("Could not borrow a reference to the receiver's collection")
-
-let nftRef = collection.borrowNFT(id: 42)
->>>>>>> ca0f5ffe
-
-log(nftRef.id)
-```
-
-<<<<<<< HEAD
+
+## Metadata
+
 NFT metadata is represented in a flexible and modular way using
 the [standard proposed in FLIP-0636](https://github.com/onflow/flow/blob/master/flips/20210916-nft-metadata.md).
 
@@ -207,8 +169,6 @@
 |----|-------|------|
 |`Display`|Render the basic representation of an NFT.|[Views](contracts/Views.cdc)|
 
-=======
->>>>>>> ca0f5ffe
 ### How to propose a new view
 
 If you want to propose a new metadata view, 
